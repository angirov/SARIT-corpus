--- conflicted
+++ resolved
@@ -94,16 +94,6 @@
            (symbol-value x)
            (file-exists-p (expand-file-name (symbol-value x)))
            (file-readable-p (expand-file-name (symbol-value x)))
-<<<<<<< HEAD
-	   (setf x (expand-file-name (symbol-value x))))
-          (error "Could not access file (config option: %s): %s" x (symbol-value x))))
-       to-check-and-set)
-      (when verbose
-	(mapc
-	 (lambda (x)
-	   (message "Variable %s set to %s" x (expand-file-name (symbol-value x))))
-	 to-check-and-set))
-=======
 	   (progn
 	     (when verbose
                (message "Setting %s to %s" x (expand-file-name (symbol-value x))))
@@ -122,7 +112,6 @@
                    file
                    (expand-file-name file default-directory))))
        '("tools/TEI/P5/Makefile"))
->>>>>>> eaefc2e2
       (message "Set up looks good"))))
 
 (defun sp-p5-start-make (target p5-dir stylesheets-dir prefix-dir)
